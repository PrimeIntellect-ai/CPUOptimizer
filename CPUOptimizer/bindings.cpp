// Must install ninja to build this extension
// Also install torch and numpy

#include <cstddef>
#include <cstdint>
#include <cstdio>
#include <mutex>
#include <sched.h>
#include <thread>
#include <vector>

#include <torch/extension.h>
#include "cpu_optimizer.hpp"
#include "threadpool.hpp"

#define POOL_NUM_THREADS 16

class StepContext {
  public:
    std::mutex running_lock;
    size_t running_param_count;
    std::vector<double> running_sum_squares;

    cpuoptim::ThreadPool work_pool;
    cpuoptim::ThreadPool sched_pool;

    StepContext()
        : running_lock(),
          running_param_count(0),
          running_sum_squares((size_t)512),
          work_pool(POOL_NUM_THREADS), // Ordering does not matter here.
          sched_pool(1) // Enforce strict ordering with the queue.
          {}
    ~StepContext() {
        // We have two tiers of threadpools. The sched pool puts work onto the work pool.
        // The order these pools are destroyed is important, because sched_pool puts work into the work_pool.
        sched_pool.waitWorkComplete();
        work_pool.waitWorkComplete();
    }
};

static inline void sanity_check(CPUOptimizer* optimizer, torch::Tensor& param, torch::Tensor& grad) {
    TORCH_CHECK(optimizer != NULL, "optimizer must not be null");
    TORCH_CHECK(param.is_contiguous(), "param must be contiguous");
    TORCH_CHECK(grad.is_contiguous(), "grad must be contiguous");
    TORCH_CHECK(param.dtype() == torch::kFloat32, "param must be float32");
    TORCH_CHECK(grad.dtype() == torch::kFloat32, "grad must be float32");
    TORCH_CHECK(param.sizes() == grad.sizes(), "param and grad must have same shape");
    TORCH_CHECK((uint64_t)param.numel() == optimizer->param_count, "parameter count mismatch");
    TORCH_CHECK((uint64_t)grad.numel() == optimizer->param_count, "gradient count mismatch");
}

template<StepKind stepkind>
static void step_binding(
    CPUOptimizer* optimizer,
    torch::Tensor& param,
    torch::Tensor& grad
) {
    sanity_check(optimizer, param, grad);
    float* grad_ptr = grad.data_ptr<float>();
    float* param_ptr = param.data_ptr<float>();

    double grad_l2_norm = 0.0f;
    if (optimizer->clip_max_norm != 0.0f)
        grad_l2_norm = sqrt(sum_squares(grad_ptr, 0, optimizer->param_count));

    optimizer->t += 1;
    adam_step<stepkind>(optimizer, param_ptr, grad_ptr, 0, optimizer->param_count, grad_l2_norm);
}

template<StepKind stepkind>
static void step_binding_async(
    CPUOptimizer* optimizer,
    torch::Tensor& param,
    torch::Tensor& grad,
    StepContext* step_context
) {
    sanity_check(optimizer, param, grad);

    cpuoptim::ThreadPool* work_pool = &step_context->work_pool;
    float* grad_ptr = grad.data_ptr<float>();
    float* param_ptr = param.data_ptr<float>();
    uint64_t local_params = optimizer->param_count;

    // Throw onto sched pool and immediately return.
    step_context->sched_pool.run([=]() {
        // Slice the work into parts.
        size_t slice_size = local_params / POOL_NUM_THREADS;
        size_t remainder = local_params % POOL_NUM_THREADS;

        // Launch the grad norms sharded across threads.
        double global_norm = 0.0f;
        if (optimizer->clip_max_norm != 0.0f) {
            std::mutex join_lock;
            size_t threads_launched = 0;
            size_t threads_finished = 0;
<<<<<<< HEAD
            double shard_sum_squares[POOL_NUM_THREADS];
            for (size_t i = 0; i < POOL_NUM_THREADS; i++) {
                size_t start_idx = i * slice_size;
                size_t end_idx = start_idx + slice_size;
                if (i == POOL_NUM_THREADS - 1) end_idx += remainder;
                if (start_idx >= end_idx) continue;
                else threads_launched++;

                work_pool->run([grad_ptr, param_ptr, start_idx, end_idx, i, &shard_sum_squares, &join_lock, &threads_finished]() {
                    shard_sum_squares[i] = sum_squares(grad_ptr, start_idx, end_idx);
=======
            float shard_sum_squares[POOL_NUM_THREADS];

            size_t work_idx = 0;
            size_t thread_idx = 0;
            while (work_idx < local_params) {
                // Get the start and end indexes. Make sure the start is 64-byte aligned (16 floats).
                size_t start_idx = work_idx;
                work_idx = (work_idx + slice_size + 15) & ~15; // Round up to next alignment boundary
                size_t end_idx = work_idx;
                if (end_idx > local_params) end_idx = local_params;
                if (start_idx >= end_idx) break;

                threads_launched++;
                work_pool->run([grad_ptr, param_ptr, start_idx, end_idx, thread_idx, &shard_sum_squares, &join_lock, &threads_finished]() {
                    shard_sum_squares[thread_idx] = sum_squares(grad_ptr, start_idx, end_idx);
>>>>>>> c2936993
                    join_lock.lock();
                    threads_finished++;
                    join_lock.unlock();
                });
                thread_idx++;
            }

            // Wait for the completion of the local norm shards.
            while (1) {
                join_lock.lock();
                size_t finished = threads_finished;
                join_lock.unlock();
                if (finished == threads_launched)
                    break;
                std::this_thread::yield();
            }

            // Combine the shard square sums to get the local norm.
            double local_sum_sq = ultra_precise_sum(shard_sum_squares, threads_finished);
            double local_norm = sqrt(local_sum_sq);

            // Calculate the global norm.
            step_context->running_lock.lock();
            step_context->running_param_count += local_params;
            step_context->running_sum_squares.push_back(local_sum_sq);

            size_t vec_sz = step_context->running_sum_squares.size();
            for (size_t i = 0; i < vec_sz; i++)
                global_norm += step_context->running_sum_squares[i];
            global_norm = sqrt(global_norm);
            step_context->running_lock.unlock();
        }

        // Launch the optimizer step, sharded across threads.
        optimizer->t += 1; // Increment the step counter before launching. No sync here b/c pool of size 1.

        size_t work_idx = 0;
        while (work_idx < local_params) {
            // Get the start and end indexes. Make sure the start is 64-byte aligned (16 floats).
            size_t start_idx = work_idx;
            work_idx = (work_idx + slice_size + 15) & ~15; // Round up to next alignment boundary
            size_t end_idx = work_idx;
            if (end_idx > local_params) end_idx = local_params;
            if (start_idx >= end_idx) break;

            work_pool->run([=]() {
                adam_step<stepkind>(optimizer, param_ptr, grad_ptr, start_idx, end_idx, global_norm);
            });
        }

        // No need to explicitly join here, we shall let the StepContext destructor wait on all the parameter updates.
    });

    return;
}

template<StepKind stepkind>
static void step_sync_or_async(
    CPUOptimizer* optimizer,
    torch::Tensor& param,
    torch::Tensor& grad,
    StepContext* step_context
) {
    if (step_context != nullptr) {
        step_binding_async<stepkind>(optimizer, param, grad, step_context);
    } else {
        step_binding<stepkind>(optimizer, param, grad);
    }
}

//////////////
// Bindings //
//////////////


PYBIND11_MODULE(TORCH_EXTENSION_NAME, m) {

    py::class_<CPUOptimizer>(m, "OptimizerBinding", py::module_local())
        .def_readonly("grad", &CPUOptimizer::param_count)
        .def_readwrite("lr", &CPUOptimizer::lr)
        .def_readwrite("beta1", &CPUOptimizer::beta1)
        .def_readwrite("beta2", &CPUOptimizer::beta2)
        .def_readwrite("eps", &CPUOptimizer::eps)
        .def_readwrite("weight_decay", &CPUOptimizer::weight_decay)
        .def_readwrite("clip_max_norm", &CPUOptimizer::clip_max_norm)
        .def_readwrite("t", &CPUOptimizer::t);

    py::class_<StepContext>(m, "StepContext", py::module_local());

    m.def("create_optimizer", [](torch::Tensor& grad, float lr, float beta1, float beta2, float epsilon, float weight_decay, float clip_max_norm) {
        TORCH_CHECK(grad.defined(), "grad tensor must not be null");
        TORCH_CHECK(grad.is_contiguous(), "grad must be contiguous");
        TORCH_CHECK(grad.dtype() == torch::kFloat32, "grad must be float32");
        TORCH_CHECK(grad.numel() > 0, "grad tensor must not be empty");
        int64_t param_count = grad.numel();
        CPUOptimizer* opt = cpu_optimizer_init(param_count, lr, beta1, beta2, epsilon, weight_decay, clip_max_norm);
        TORCH_CHECK(opt != NULL, "Failed to allocate optimizer");
        return opt;
    }, "Create Adam optimizer",
        py::arg("grad"),
        py::arg("lr") = 0.001f,
        py::arg("beta1") = 0.9f,
        py::arg("beta2") = 0.999f,
        py::arg("epsilon") = 1e-8f,
        py::arg("weight_decay") = 0.0f,
        py::arg("clip_max_norm") = 0.0f);

    m.def("destroy_optimizer", [](CPUOptimizer* optimizer) {
        cpu_optimizer_free(optimizer);
    }, "Free Adam optimizer memory");

    m.def("create_step_context", []() {
        return new StepContext();
    }, "Initialize the threadpools for this optimizer context.");

    // Steps

    m.def("step_adam", &step_sync_or_async<StepKind::ADAM_STEP>, "",
        py::arg("optimizer"),
        py::arg("param"),
        py::arg("grad"),
        py::arg("step_context") = nullptr);

    m.def("step_adamw", &step_sync_or_async<StepKind::ADAMW_STEP>, "",
        py::arg("optimizer"),
        py::arg("param"),
        py::arg("grad"),
        py::arg("step_context") = nullptr);

    m.def("step_adamw_torch", &step_sync_or_async<StepKind::ADAMW_TORCH_STEP>, "",
        py::arg("optimizer"),
        py::arg("param"),
        py::arg("grad"),
        py::arg("step_context") = nullptr);

    // Other stuff

    m.def("vector_width", []() {
#if defined(__AVX512F__)
        return 512;
#else
        return 1;
#endif
    }, "Get simd vector width (1=Scalar, 512=AVX512)");

    m.def("serialize", [](CPUOptimizer* optimizer) {
        char* buffer = cpu_optimizer_serialize(optimizer);
        size_t size = SER_SIZE + (optimizer->param_count * sizeof(float));
        py::bytes result(buffer, size);
        free(buffer);
        return result;
    }, "Serialize optimizer to bytes");

    m.def("deserialize", [](py::bytes data) {
        char* buffer = PyBytes_AS_STRING(data.ptr());
        CPUOptimizer* opt = cpu_optimizer_deserialize(buffer);
        return opt;
    }, "Deserialize optimizer from bytes");
}<|MERGE_RESOLUTION|>--- conflicted
+++ resolved
@@ -94,20 +94,8 @@
             std::mutex join_lock;
             size_t threads_launched = 0;
             size_t threads_finished = 0;
-<<<<<<< HEAD
+
             double shard_sum_squares[POOL_NUM_THREADS];
-            for (size_t i = 0; i < POOL_NUM_THREADS; i++) {
-                size_t start_idx = i * slice_size;
-                size_t end_idx = start_idx + slice_size;
-                if (i == POOL_NUM_THREADS - 1) end_idx += remainder;
-                if (start_idx >= end_idx) continue;
-                else threads_launched++;
-
-                work_pool->run([grad_ptr, param_ptr, start_idx, end_idx, i, &shard_sum_squares, &join_lock, &threads_finished]() {
-                    shard_sum_squares[i] = sum_squares(grad_ptr, start_idx, end_idx);
-=======
-            float shard_sum_squares[POOL_NUM_THREADS];
-
             size_t work_idx = 0;
             size_t thread_idx = 0;
             while (work_idx < local_params) {
@@ -121,7 +109,6 @@
                 threads_launched++;
                 work_pool->run([grad_ptr, param_ptr, start_idx, end_idx, thread_idx, &shard_sum_squares, &join_lock, &threads_finished]() {
                     shard_sum_squares[thread_idx] = sum_squares(grad_ptr, start_idx, end_idx);
->>>>>>> c2936993
                     join_lock.lock();
                     threads_finished++;
                     join_lock.unlock();
